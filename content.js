--- conflicted
+++ resolved
@@ -388,7 +388,6 @@
     font-size: 13px;
     line-height: 1.5;
   `;
-<<<<<<< HEAD
 
     const fragment = document.createDocumentFragment();
     const textSegments = [];
@@ -427,9 +426,6 @@
     }
 
     highlightedContent.appendChild(fragment);
-=======
-    highlightedContent.innerHTML = highlightedText;
->>>>>>> 5ca3f141
     content.appendChild(highlightedContent);
 
     // Create action buttons with minimalist design
