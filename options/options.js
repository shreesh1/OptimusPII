// options.js

function saveOptions(e) {
  e.preventDefault();

  // Get the selected mode
  const mode = document.querySelector('input[name="mode"]:checked').value;

  // Process default regex patterns (keep track of enabled state)
  const defaultRegexElements = document.querySelectorAll('.default-regex-row');
  const defaultRegexPatterns = {};

  defaultRegexElements.forEach(row => {
    const nameElement = row.querySelector('.regex-name');
    const name = nameElement.textContent;
    const enabled = row.querySelector('.toggle-regex').checked;
    const sampleInput = row.querySelector('.regex-sample');
    const sampleData = sampleInput ? sampleInput.value : window.OptimusPII.DEFAULT_REGEX_PATTERNS[name].sampleData;

    if (window.OptimusPII.DEFAULT_REGEX_PATTERNS[name]) {
      defaultRegexPatterns[name] = {
        pattern: window.OptimusPII.DEFAULT_REGEX_PATTERNS[name].pattern,
        enabled: enabled,
        isDefault: true,
        sampleData: sampleData
      };
    }
  });

  // Get custom regex patterns
  const customRegexPatterns = {};
  const customRegexElements = document.querySelectorAll('.custom-regex-row:not(#regex-template)');
  customRegexElements.forEach((row, index) => {
    if (index === 0) return;
    const nameInput = row.querySelector('.regex-name');
    const patternInput = row.querySelector('.regex-pattern');
    const sampleInput = row.querySelector('.regex-sample');
    const enabled = row.querySelector('.toggle-regex').checked;

    // Only save non-empty patterns with names
    if (nameInput.value.trim() && patternInput.value.trim()) {
      customRegexPatterns[nameInput.value.trim()] = {
        pattern: patternInput.value.trim(),
        enabled: enabled,
        isDefault: false,
        sampleData: sampleInput.value.trim() || "REDACTED"
      };
    }
  });

  // Combine all regex patterns
  const allRegexPatterns = { ...defaultRegexPatterns, ...customRegexPatterns };

  // Get custom URL patterns
  const customUrlElements = document.querySelectorAll('.custom-url-row:not(#url-template)');
  const customUrls = [];

  customUrlElements.forEach(row => {
    const urlPattern = row.querySelector('.url-pattern').value.trim();
    if (urlPattern) {
      customUrls.push(urlPattern);
    }
  });

  // Save to browser storage
  api.storage.local.set({
    mode: mode,
    regexPatterns: allRegexPatterns,
    customUrls: customUrls
  }).then(() => {

    window.OptimusPII.registerContentScriptsForUrls(customUrls);

    const status = document.getElementById('status');
    status.style.opacity = '1';
    setTimeout(function () {
      status.style.opacity = '0';
    }, 2000);
  });
}

// Fetch default patterns from storage when options page loads
function initializeOptionsPage() {
  api.storage.local.get(['regexPatterns', 'customUrls']).then((result) => {
    const storedPatterns = result.regexPatterns || {};
    const storedUrls = result.customUrls || window.OptimusPII.DEFAULT_URLS || [];

    // Now restore options with the retrieved patterns and URLs
    restoreOptions(storedPatterns, storedUrls);
  });

  document.getElementById('add-regex').addEventListener('click', () => {
    addCustomRegexRow();
  });

  document.getElementById('add-url').addEventListener('click', () => {
    addCustomUrlRow();
  });
}

function restoreOptions(storedPatterns, storedUrls) {
  api.storage.local.get(['mode']).then((result) => {
    // Default to "interactive" if not set
    const mode = result.mode || 'interactive';
    document.querySelector(`input[value="${mode}"]`).checked = true;

    // Process patterns
    const defaultRegexContainer = document.getElementById('default-regex-container');
    defaultRegexContainer.innerHTML = ''; // Clear existing content

    // Add all patterns from storage
    for (const [name, details] of Object.entries(storedPatterns)) {
      if (details.isDefault) {
        // Add default patterns
        addDefaultRegexRow(name, details.pattern, details.enabled, details.sampleData);
      } else {
        // Add custom patterns
        addCustomRegexRow(name, details.pattern, details.enabled, details.sampleData);
      }
    }

    // Add an empty row if no custom patterns exist
    if (!document.querySelector('.custom-regex-row:not(#regex-template)')) {
      addCustomRegexRow();
    }

    // Populate URL patterns
    const customUrlContainer = document.getElementById('custom-url-container');
    // Clear existing URL rows except template
    const existingUrlRows = document.querySelectorAll('.custom-url-row:not(#url-template)');
    existingUrlRows.forEach(row => row.remove());

    // Add saved URLs
    if (storedUrls && storedUrls.length > 0) {
      storedUrls.forEach(url => {
        addCustomUrlRow(url);
      });
    } else {
      // Add at least one empty row
      addCustomUrlRow();
    }
  });
}

function addDefaultRegexRow(name, pattern, enabled, sampleData = '') {
  const container = document.getElementById('default-regex-container');

  // Create row
  const row = document.createElement('div');
  row.className = 'default-regex-row';
  row.style.cssText = `
    display: flex;
    align-items: center;
    margin-bottom: 16px;
    padding: 10px;
    background-color: #f9f9f9;
    border-radius: 4px;
      `;

  // Create toggle switch
  const toggleSwitch = document.createElement('label');
  toggleSwitch.className = 'switch';
  toggleSwitch.style.cssText = `
    position: relative;
    display: inline-block;
    width: 40px;
    height: 22px;
    margin-right: 12px;
    flex-shrink: 0; /* Prevents the toggle from stretching */
  `;

  const toggleInput = document.createElement('input');
  toggleInput.className = 'toggle-regex';
  toggleInput.type = 'checkbox';
  toggleInput.checked = enabled;
  toggleInput.style.cssText = `
    opacity: 0;
    width: 0;
    height: 0;
  `;

  const toggleSlider = document.createElement('span');
  toggleSlider.className = 'slider';
  toggleSlider.style.cssText = `
    position: absolute;
    cursor: pointer;
    top: 0;
    left: 0;
    right: 0;
    bottom: 0;
    background-color: ${enabled ? '#0078d7' : '#ccc'};
    transition: .4s;
    border-radius: 22px;
  `;

  // Create the inner span instead of using innerHTML
  const sliderHandle = document.createElement('span');
  sliderHandle.style.cssText = `
    position: absolute;
    content: '';
    height: 16px;
    width: 16px;
    left: 3px;
    bottom: 3px;
    background-color: white;
    transition: .4s;
    border-radius: 50%;
    transform: ${enabled ? 'translateX(18px)' : 'translateX(0)'};
  `;

<<<<<<< HEAD
  toggleSlider.appendChild(sliderHandle);

  toggleInput.addEventListener('change', function () {
    sliderHandle.style.transform =
=======
  toggleInput.addEventListener('change', function () {
    toggleSlider.querySelector('span').style.transform =
>>>>>>> 5ca3f141
      this.checked ? 'translateX(18px)' : 'translateX(0)';
    toggleSlider.style.backgroundColor =
      this.checked ? '#0078d7' : '#ccc';
  });

  toggleSwitch.appendChild(toggleInput);
  toggleSwitch.appendChild(toggleSlider);

  // Create name element
  const nameElement = document.createElement('div');
  nameElement.className = 'regex-name';
  nameElement.textContent = name;
  nameElement.style.cssText = `
    font-weight: 500;
    flex-grow: 1;
    min-width: 150px; /* Ensure minimum width */
  `;

  // Info button to view pattern
  const infoButton = document.createElement('button');
  infoButton.type = 'button';
  infoButton.textContent = 'View Pattern';
  infoButton.style.cssText = `
    padding: 5px 10px;
    background-color: #f5f5f5;
    border: none;
    border-radius: 4px;
    cursor: pointer;
    font-size: 13px;
    color: #333;
    margin-right: 10px;
  `;

  infoButton.addEventListener('click', () => {
    alert(`Pattern for ${name}:\n\n${pattern}`);
  });

  // Create sample data input
  const sampleLabel = document.createElement('div');
  sampleLabel.textContent = 'Sample replacement:';
  sampleLabel.style.cssText = `
    font-size: 13px;
    color: #666;
    margin-right: 5px;
  `;

  const sampleInput = document.createElement('input');
  sampleInput.type = 'text';
  sampleInput.className = 'regex-sample';
  sampleInput.value = sampleData || '';
  sampleInput.placeholder = 'Sample replacement data';
  sampleInput.style.cssText = `
    padding: 6px 10px;
    border: 1px solid #ddd;
    border-radius: 4px;
    font-size: 13px;
    width: 180px;
    margin-right: 10px;
  `;

  // Add elements to row
  row.appendChild(toggleSwitch);
  row.appendChild(nameElement);
  row.appendChild(infoButton);
  row.appendChild(sampleLabel);
  row.appendChild(sampleInput);

  // Add row to container
  container.appendChild(row);
}

function addCustomRegexRow(name = '', pattern = '', enabled = true, sampleData = '') {
  const container = document.getElementById('custom-regex-container');
  const template = document.getElementById('regex-template');

  // Clone the template
  const newRow = template.cloneNode(true);
  newRow.id = '';
  newRow.classList.remove('hidden');

  // Set values if provided
  newRow.querySelector('.regex-name').value = name;
  newRow.querySelector('.regex-pattern').value = pattern;
  newRow.querySelector('.regex-sample').value = sampleData;

  // Add toggle switch for custom patterns
  const toggleSwitch = document.createElement('label');
  toggleSwitch.className = 'switch';
  toggleSwitch.style.cssText = `
    position: relative;
    display: inline-block;
    width: 40px;
    height: 22px;
    margin-right: 12px;
    flex-shrink: 0; /* Prevents the toggle from stretching */
  `;

  const toggleInput = document.createElement('input');
  toggleInput.className = 'toggle-regex';
  toggleInput.type = 'checkbox';
  toggleInput.checked = enabled;
  toggleInput.style.cssText = `
    opacity: 0;
    width: 0;
    height: 0;
  `;

  const toggleSlider = document.createElement('span');
  toggleSlider.className = 'slider';
  toggleSlider.style.cssText = `
    position: absolute;
    cursor: pointer;
    top: 0;
    left: 0;
    right: 0;
    bottom: 0;
    background-color: ${enabled ? '#0078d7' : '#ccc'};
    transition: .4s;
    border-radius: 22px;
  `;

  // Create the inner span instead of using innerHTML
  const sliderHandle = document.createElement('span');
  sliderHandle.style.cssText = `
    position: absolute;
    content: '';
    height: 16px;
    width: 16px;
    left: 3px;
    bottom: 3px;
    background-color: white;
    transition: .4s;
    border-radius: 50%;
    transform: ${enabled ? 'translateX(18px)' : 'translateX(0)'};
  `;

<<<<<<< HEAD
  toggleSlider.appendChild(sliderHandle);

  toggleInput.addEventListener('change', function () {
    sliderHandle.style.transform =
=======
  toggleInput.addEventListener('change', function () {
    toggleSlider.querySelector('span').style.transform =
>>>>>>> 5ca3f141
      this.checked ? 'translateX(18px)' : 'translateX(0)';
    toggleSlider.style.backgroundColor =
      this.checked ? '#0078d7' : '#ccc';
  });

  toggleSwitch.appendChild(toggleInput);
  toggleSwitch.appendChild(toggleSlider);

  // Add toggle at the beginning of the row
  newRow.insertBefore(toggleSwitch, newRow.firstChild);

  // Add remove button functionality
  newRow.querySelector('.remove-regex').addEventListener('click', function () {
    newRow.remove();
  });

  // Add to container
  container.appendChild(newRow);
}

function addCustomUrlRow(url = '') {
  const container = document.getElementById('custom-url-container');
  const template = document.getElementById('url-template');

  // Clone the template
  const newRow = template.cloneNode(true);
  newRow.id = '';
  newRow.classList.remove('hidden');

  // Set value if provided
  newRow.querySelector('.url-pattern').value = url;

  // Add remove button functionality
  newRow.querySelector('.remove-url').addEventListener('click', function () {
    const urlPattern = newRow.querySelector('.url-pattern').value.trim();
    if (window.OptimusPII.DEFAULT_URLS && window.OptimusPII.DEFAULT_URLS.includes(urlPattern)) {
      alert('Cannot remove default URL pattern');
      return;
    }
    newRow.remove();
  });

  // Add to container
  container.appendChild(newRow);
}

document.addEventListener('DOMContentLoaded', initializeOptionsPage);

document.getElementById('save').addEventListener('click', saveOptions);

// Add this after your initial document is loaded

// Track if there are unsaved changes
let hasUnsavedChanges = false;

// Function to mark that changes have been made
function markAsChanged() {
  if (!hasUnsavedChanges) {
    hasUnsavedChanges = true;

    // Enable the save button
    document.getElementById('save').disabled = false;

    // Add visual indicator
    document.getElementById('save').classList.add('has-changes');
    document.querySelector('.unsaved-indicator').style.display = 'inline';

    // Add warning when trying to leave the page
    window.addEventListener('beforeunload', beforeUnloadHandler);
  }
}

// Function to reset changes state after saving
function resetChangeState() {
  hasUnsavedChanges = false;
  document.getElementById('save').disabled = true;
  document.getElementById('save').classList.remove('has-changes');
  document.querySelector('.unsaved-indicator').style.display = 'none';
  window.removeEventListener('beforeunload', beforeUnloadHandler);
}

// Warning when trying to leave with unsaved changes
function beforeUnloadHandler(e) {
  e.preventDefault();
  e.returnValue = 'You have unsaved changes. Are you sure you want to leave?';
  return e.returnValue;
}

// Add change listeners to all form elements
function addChangeListeners() {
  // Radio buttons
  document.querySelectorAll('input[type="radio"]').forEach(radio => {
    radio.addEventListener('change', markAsChanged);
  });

  // Add listeners to dynamic elements
  const observer = new MutationObserver(mutations => {
    mutations.forEach(mutation => {
      if (mutation.addedNodes.length) {
        mutation.addedNodes.forEach(node => {
          if (node.nodeType === 1) { // Element node
            node.querySelectorAll('input').forEach(input => {
              input.addEventListener('input', markAsChanged);
            });
            node.querySelectorAll('button.remove-regex, button.remove-url').forEach(btn => {
              btn.addEventListener('click', markAsChanged);
            });
          }
        });
      }
    });
  });

  // Observe containers that might have dynamic content
  observer.observe(document.getElementById('custom-regex-container'), { childList: true, subtree: true });
  observer.observe(document.getElementById('custom-url-container'), { childList: true, subtree: true });
  observer.observe(document.getElementById('default-regex-container'), { childList: true, subtree: true });

  // Add button listeners
  document.getElementById('add-regex').addEventListener('click', markAsChanged);
  document.getElementById('add-url').addEventListener('click', markAsChanged);
}

// Modify your existing save function
document.getElementById('save').addEventListener('click', function () {
<<<<<<< HEAD
  resetChangeState();
=======
  // Your existing save code...

  // After successful save:
  resetChangeState();

  // Your existing status message code...
>>>>>>> 5ca3f141
});

// Initialize listeners once DOM is fully loaded
document.addEventListener('DOMContentLoaded', function () {
  // Disable save button initially
  document.getElementById('save').disabled = true;

  // Add change listeners
  addChangeListeners();
});<|MERGE_RESOLUTION|>--- conflicted
+++ resolved
@@ -208,15 +208,10 @@
     transform: ${enabled ? 'translateX(18px)' : 'translateX(0)'};
   `;
 
-<<<<<<< HEAD
   toggleSlider.appendChild(sliderHandle);
 
   toggleInput.addEventListener('change', function () {
     sliderHandle.style.transform =
-=======
-  toggleInput.addEventListener('change', function () {
-    toggleSlider.querySelector('span').style.transform =
->>>>>>> 5ca3f141
       this.checked ? 'translateX(18px)' : 'translateX(0)';
     toggleSlider.style.backgroundColor =
       this.checked ? '#0078d7' : '#ccc';
@@ -353,15 +348,10 @@
     transform: ${enabled ? 'translateX(18px)' : 'translateX(0)'};
   `;
 
-<<<<<<< HEAD
   toggleSlider.appendChild(sliderHandle);
 
   toggleInput.addEventListener('change', function () {
     sliderHandle.style.transform =
-=======
-  toggleInput.addEventListener('change', function () {
-    toggleSlider.querySelector('span').style.transform =
->>>>>>> 5ca3f141
       this.checked ? 'translateX(18px)' : 'translateX(0)';
     toggleSlider.style.backgroundColor =
       this.checked ? '#0078d7' : '#ccc';
@@ -487,16 +477,7 @@
 
 // Modify your existing save function
 document.getElementById('save').addEventListener('click', function () {
-<<<<<<< HEAD
   resetChangeState();
-=======
-  // Your existing save code...
-
-  // After successful save:
-  resetChangeState();
-
-  // Your existing status message code...
->>>>>>> 5ca3f141
 });
 
 // Initialize listeners once DOM is fully loaded
